--- conflicted
+++ resolved
@@ -5,11 +5,7 @@
 from simframe.io import writers
 
 __name__ = "simframe"
-<<<<<<< HEAD
-__version__ = "0.4.14"
-=======
 __version__ = "0.4.16"
->>>>>>> e64a28d5
 
 __all__ = ["Frame",
            "Instruction",
